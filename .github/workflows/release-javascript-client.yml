name: 📦 Release JavaScript client

on:
  push:
    tags:
      - 'js_release_*.*.*'  # Match tags in the form js_release_X.Y.Z
      - 'js_release_alpha_*.*.*'  # Match tags in the form js_release_alpha_X.Y.Z

jobs:
  release:
    runs-on: ubuntu-latest
    permissions: write-all
    steps:
    - name: Check if tag matches the pattern
      run: |
        if [[ "${{ github.ref }}" =~ ^refs/tags/js_release_alpha_[0-9]+\.[0-9]+\.[0-9]+$ ]]; then
          echo "Tag matches the pattern js_release_alpha_X.Y.Z"
          echo "NPM_SCRIPT=release_alpha" >> "$GITHUB_ENV"
        elif [[ "${{ github.ref }}" =~ ^refs/tags/js_release_[0-9]+\.[0-9]+\.[0-9]+$ ]]; then
          echo "Tag matches the pattern js_release_X.Y.Z"
          echo "NPM_SCRIPT=release" >> "$GITHUB_ENV"
        else
          echo "Tag does not match the release tag pattern, exiting workflow"
          exit 1
        fi
    - name: Checkout
      uses: actions/checkout@v3
      with:
        fetch-depth: 0
    - uses: actions/setup-node@v3
      with:
<<<<<<< HEAD
        node-version: "18"
=======
        node-version: "16.x"
        registry-url: "https://registry.npmjs.org"
>>>>>>> 480bc5c3
    - name: Install dependencies
      run: npm install
      working-directory: ./clients/js/
    - name: Test & publish
      run: npm run db:run && PORT=8001 npm run $NPM_SCRIPT
      working-directory: ./clients/js/
      env:
        NODE_AUTH_TOKEN: ${{ secrets.NPM_TOKEN }}<|MERGE_RESOLUTION|>--- conflicted
+++ resolved
@@ -29,12 +29,8 @@
         fetch-depth: 0
     - uses: actions/setup-node@v3
       with:
-<<<<<<< HEAD
-        node-version: "18"
-=======
         node-version: "16.x"
         registry-url: "https://registry.npmjs.org"
->>>>>>> 480bc5c3
     - name: Install dependencies
       run: npm install
       working-directory: ./clients/js/
