--- conflicted
+++ resolved
@@ -199,9 +199,6 @@
         if id is None and not get_or_create:
             raise ValueError("id must be specified if get_or_create is False")
 
-<<<<<<< HEAD
-        existing = self.get_collections(name=name, tenant=tenant, database=database)
-=======
         add_attributes_to_current_span(
             {
                 "collection_id": str(id),
@@ -209,8 +206,7 @@
             }
         )
 
-        existing = self.get_collections(name=name)
->>>>>>> bc69e088
+        existing = self.get_collections(name=name, tenant=tenant, database=database)
         if existing:
             if get_or_create:
                 collection = existing[0]
@@ -367,14 +363,12 @@
         database: str = DEFAULT_DATABASE,
     ) -> Sequence[Collection]:
         """Get collections by name, embedding function and/or metadata"""
-<<<<<<< HEAD
 
         if name is not None and (tenant is None or database is None):
             raise ValueError(
                 "If name is specified, tenant and database must also be specified in order to uniquely identify the collection"
             )
 
-=======
         add_attributes_to_current_span(
             {
                 "collection_id": str(id),
@@ -382,7 +376,7 @@
                 "collection_name": name if name else "",
             }
         )
->>>>>>> bc69e088
+
         collections_t = Table("collections")
         metadata_t = Table("collection_metadata")
         q = (
