--- conflicted
+++ resolved
@@ -19,16 +19,10 @@
 
 class FastAPI(API):
     def __init__(self, settings):
-<<<<<<< HEAD
         settings.validate('chroma_server_host')
         settings.validate('chroma_server_http_port')
-        self._api_url = (
-            f"http://{settings.chroma_server_host}:{settings.chroma_server_http_port}/api/v1"
-        )
-=======
         url_prefix = "https" if settings.chroma_server_ssl_enabled else "http"
         self._api_url = f"{url_prefix}://{settings.chroma_server_host}:{settings.chroma_server_http_port}/api/v1"
->>>>>>> 2ada82bc
 
     def heartbeat(self):
         """Returns the current server time in nanoseconds to check if the server is alive"""
