--- conflicted
+++ resolved
@@ -1,11 +1,8 @@
 import logging
 import multiprocessing
 from hypothesis import given
-<<<<<<< HEAD
 import hypothesis.strategies as st
 import pytest
-=======
->>>>>>> 816a3add
 import chromadb
 from chromadb.api import API
 from chromadb.config import Settings
